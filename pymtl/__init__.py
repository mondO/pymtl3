from __future__ import absolute_import, division, print_function

from .datatypes import *
from .datatypes import _bitwidths
from .dsl.Component import Component
from .dsl.ComponentLevel5 import method_port
<<<<<<< HEAD
from .dsl.ComponentLevel6 import generate_guard_decorator_ifcs
from .dsl.Connectable import CalleePort, CallerPort, InPort, Interface, OutPort, Wire
=======
from .dsl.ComponentLevel6 import non_blocking
from .dsl.Connectable import (
    CalleePort,
    CallerPort,
    InPort,
    Interface,
    NonBlockingCalleeIfc,
    NonBlockingCallerIfc,
    OutPort,
    Wire,
)
>>>>>>> e047f4f1
from .dsl.ConstraintTypes import RD, WR, M, U
from .passes.PassGroups import SimpleSim

__all__ = [
  'U','M','RD','WR',
  'Wire', 'InPort', 'OutPort', 'Interface', 'CallerPort', 'CalleePort',
<<<<<<< HEAD
  'generate_guard_decorator_ifcs', 'method_port',
=======
  'method_port',
  'non_blocking', 'NonBlockingCalleeIfc', 'NonBlockingCallerIfc',
>>>>>>> e047f4f1

  'SimpleSim',
  'Component',

  'sext', 'zext', 'clog2', 'concat',
  'mk_bits', 'Bits',
] + [ "Bits{}".format(x) for x in _bitwidths ]<|MERGE_RESOLUTION|>--- conflicted
+++ resolved
@@ -4,10 +4,6 @@
 from .datatypes import _bitwidths
 from .dsl.Component import Component
 from .dsl.ComponentLevel5 import method_port
-<<<<<<< HEAD
-from .dsl.ComponentLevel6 import generate_guard_decorator_ifcs
-from .dsl.Connectable import CalleePort, CallerPort, InPort, Interface, OutPort, Wire
-=======
 from .dsl.ComponentLevel6 import non_blocking
 from .dsl.Connectable import (
     CalleePort,
@@ -19,19 +15,14 @@
     OutPort,
     Wire,
 )
->>>>>>> e047f4f1
 from .dsl.ConstraintTypes import RD, WR, M, U
 from .passes.PassGroups import SimpleSim
 
 __all__ = [
   'U','M','RD','WR',
   'Wire', 'InPort', 'OutPort', 'Interface', 'CallerPort', 'CalleePort',
-<<<<<<< HEAD
-  'generate_guard_decorator_ifcs', 'method_port',
-=======
   'method_port',
   'non_blocking', 'NonBlockingCalleeIfc', 'NonBlockingCallerIfc',
->>>>>>> e047f4f1
 
   'SimpleSim',
   'Component',

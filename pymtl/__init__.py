from __future__ import absolute_import, division, print_function

<<<<<<< HEAD
from datatypes import *
from datatypes import _bitwidths

from dsl.ConstraintTypes import U, M, RD, WR
from dsl.Connectable     import Wire, InPort, OutPort, Interface, CallerPort, CalleePort
from dsl.ComponentLevel6 import generate_guard_decorator_ifcs
from dsl.ComponentLevel5 import method_port
from dsl.Component       import Component
from passes.PassGroups   import SimpleSim
=======
from .datatypes import *
from .datatypes import _bitwidths
from .dsl.Component import Component
from .dsl.ComponentLevel5 import method_port
from .dsl.ComponentLevel6 import generate_guard_decorator_ifcs
from .dsl.Connectable import CalleePort, CallerPort, InPort, Interface, OutPort, Wire
from .dsl.ConstraintTypes import RD, WR, M, U
from .passes.PassGroups import SimpleSim
>>>>>>> 67d07043

__all__ = [
  'U','M','RD','WR',
  'Wire', 'InPort', 'OutPort', 'Interface', 'CallerPort', 'CalleePort',
  'generate_guard_decorator_ifcs', 'method_port',

  'SimpleSim',
  'Component',

  'sext', 'zext', 'clog2', 'concat',
  'mk_bits', 'Bits',
] + [ "Bits{}".format(x) for x in _bitwidths ]<|MERGE_RESOLUTION|>--- conflicted
+++ resolved
@@ -1,16 +1,5 @@
 from __future__ import absolute_import, division, print_function
 
-<<<<<<< HEAD
-from datatypes import *
-from datatypes import _bitwidths
-
-from dsl.ConstraintTypes import U, M, RD, WR
-from dsl.Connectable     import Wire, InPort, OutPort, Interface, CallerPort, CalleePort
-from dsl.ComponentLevel6 import generate_guard_decorator_ifcs
-from dsl.ComponentLevel5 import method_port
-from dsl.Component       import Component
-from passes.PassGroups   import SimpleSim
-=======
 from .datatypes import *
 from .datatypes import _bitwidths
 from .dsl.Component import Component
@@ -19,7 +8,6 @@
 from .dsl.Connectable import CalleePort, CallerPort, InPort, Interface, OutPort, Wire
 from .dsl.ConstraintTypes import RD, WR, M, U
 from .passes.PassGroups import SimpleSim
->>>>>>> 67d07043
 
 __all__ = [
   'U','M','RD','WR',

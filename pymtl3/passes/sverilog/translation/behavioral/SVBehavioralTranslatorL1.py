--- conflicted
+++ resolved
@@ -204,13 +204,8 @@
   def visit_Assign( s, node ):
     target        = s.visit( node.target )
     value         = s.visit( node.value )
-<<<<<<< HEAD
     assignment_op = '<=' if not node.blocking else '='
-    ret = '{target} {assignment_op} {value};'.format( **locals() )
-=======
-    assignment_op = '<=' if s.upblk_type == s.SEQUENTIAL else '='
     ret = f'{target} {assignment_op} {value};'
->>>>>>> cd2f3d3f
     return [ ret ]
 
   #-----------------------------------------------------------------------

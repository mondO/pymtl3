--- conflicted
+++ resolved
@@ -86,11 +86,7 @@
     filename = unicode(filename)
     exists = os.path.exists( filename )
     if not exists: return False
-<<<<<<< HEAD
-    file_hash = hash( open(filename, "r").read() )
-=======
     file_hash = hash( open(filename, "rb").read() )
->>>>>>> 18c912b8
     hash_eq = file_hash == db_hash
     return exists and hash_eq
 
@@ -99,10 +95,7 @@
   #-----------------------------------------------------------------------
 
   def get_imported_object( s, m ):
-<<<<<<< HEAD
-=======
     s.bp_import = hasattr(m, "bp_import")
->>>>>>> 18c912b8
     params = getattr( m, "sverilog_params", None )
     if params and len(params) == 0: params = None
     if params:
@@ -147,11 +140,7 @@
         db = json.loads( db_file.read() )
         if full_name in db:
           entry = db[full_name]
-<<<<<<< HEAD
-          # import pdb
-          # pdb.set_trace()
-=======
->>>>>>> 18c912b8
+
           if os.path.exists(obj_dir) and \
              s.is_cached(sv_file_path, db[unicode(full_name)]["sv_file"]) and \
              s.is_cached(c_wrapper, db[unicode(full_name)]["c_wrapper"]) and \
@@ -186,17 +175,10 @@
       db = {}
 
     db[full_name] = {
-<<<<<<< HEAD
-      "sv_file" : hash( open(sv_file_path, "r").read() ),
-      "c_wrapper" : hash( open(c_wrapper, "r").read() ),
-      "py_wrapper" : hash( open(py_wrapper, "r").read() ),
-      "shared_lib" : hash( open(shared_lib, "r").read() ),
-=======
       "sv_file" : hash( open(sv_file_path, "rb").read() ),
       "c_wrapper" : hash( open(c_wrapper, "rb").read() ),
       "py_wrapper" : hash( open(py_wrapper, "rb").read() ),
       "shared_lib" : hash( open(shared_lib, "rb").read() ),
->>>>>>> 18c912b8
     }
     db_string = json.dumps( db )
 

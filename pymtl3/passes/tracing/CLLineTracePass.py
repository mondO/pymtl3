--- conflicted
+++ resolved
@@ -97,16 +97,9 @@
     #  1:( 0000 () #    ) - enq(0000) called, deq is not ready
     #  2:( #    () 0000 ) - enq is not ready, deq() gets called
     #  3:( 0001 () #    ) - enq(0001) called, deq is not ready again
-<<<<<<< HEAD
-
-    def mk_new_str( ifc ):
-      def new_str():
-
-=======
 
     def mk_new_str_non_blocking( ifc ):
       def new_str():
->>>>>>> df62d135
         # If rdy is called
         if ifc.rdy.called:
           # If rdy is called and returns true
@@ -143,35 +136,6 @@
 
         else:
           return ".".ljust( ifc.trace_len )
-<<<<<<< HEAD
-
-      ifc._str_hook = new_str
-
-    # Collect all method ports and add some stamps
-    all_callees = set()
-    all_method_ports = top.get_all_object_filter(
-      lambda s: isinstance( s, MethodPort )
-    )
-    for mport in all_method_ports:
-      mport.called = False
-      mport.saved_args = None
-      mport.saved_kwargs = None
-      mport.saved_ret = None
-      if isinstance( mport, CalleePort ):
-        all_callees.add( mport )
-
-    # Collect all method nets and wrap the actual driving method
-    all_drivers = set()
-    all_method_nets = top.get_all_method_nets()
-    for driver, net in all_method_nets:
-      if driver is not None:
-        wrap_callee_method( driver, net )
-        all_drivers.add( driver )
-      for member in net:
-        if isinstance( member, CallerPort ):
-          assert member is not driver
-          wrap_caller_method( member, driver )
-=======
       return new_str
 
     # Collecting all non blocking interfaces and replace the str hook
@@ -181,7 +145,6 @@
       else:
         ifc.trace_len = self.default_trace_len
       ifc._str_hook = mk_new_str_non_blocking( ifc )
->>>>>>> df62d135
 
     # [mk_new_str] replaces [_str_hook] in a blocking interface with
     # a new to-string function that uses the metadata to compose line
@@ -213,25 +176,13 @@
           return " ".ljust( ifc.trace_len )
       return new_str
 
-<<<<<<< HEAD
-    # Collecting all non blocking interfaces and replace the str hook
-    all_nblk_ifcs = top.get_all_object_filter(
-      lambda s: isinstance( s, NonBlockingIfc )
-    )
-    for ifc in all_nblk_ifcs:
-=======
     # Collecting all blocking interfaces and replace the str hook
     for ifc in top.get_all_object_filter( lambda s: isinstance( s, BlockingIfc ) ):
->>>>>>> df62d135
       if ifc.method.Type is not None:
         ifc.trace_len = len( str( ifc.method.Type() ) )
       else:
         ifc.trace_len = self.default_trace_len
-<<<<<<< HEAD
-      mk_new_str( ifc )
-=======
       ifc._str_hook = mk_new_str_blocking( ifc )
->>>>>>> df62d135
 
     # An update block that resets all method ports to not called
     def reset_method_ports():

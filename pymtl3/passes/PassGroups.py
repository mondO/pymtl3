from pymtl3.dsl import Component

from .autotick.OpenLoopCLPass import OpenLoopCLPass
from .BasePass import BasePass
from .sim.DynamicSchedulePass import DynamicSchedulePass
from .sim.GenDAGPass import GenDAGPass
from .sim.SimpleSchedulePass import SimpleSchedulePass
from .sim.SimpleTickPass import SimpleTickPass
from .sim.WrapGreenletPass import WrapGreenletPass
from .tracing.CLLineTracePass import CLLineTracePass
from .tracing.CollectSignalPass import CollectSignalPass
from .tracing.LineTraceParamPass import LineTraceParamPass
from .tracing.PrintWavePass import PrintWavePass
from .tracing.VcdGenerationPass import VcdGenerationPass


# SimpleSim can be used when the UDG is a DAG
class SimpleSimPass( BasePass ):
  def __call__( s, top ):
    top.elaborate()
    GenDAGPass()( top )
    WrapGreenletPass()( top )
    SimpleSchedulePass()( top )
    CLLineTracePass()( top )
    VcdGenerationPass()( top )
    CollectSignalPass()( top )
    PrintWavePass()( top )
    SimpleTickPass()( top )
    LineTraceParamPass()( top )
    top.lock_in_simulation()

# This pass is created to be used for 2019 isca tutorial.
# Now we can always use this
class SimulationPass( BasePass ):
  def __call__( s, top ):
    top.elaborate()
    GenDAGPass()( top )
    WrapGreenletPass()( top )
    CLLineTracePass()( top )
    DynamicSchedulePass()( top )
    VcdGenerationPass()( top )
    CollectSignalPass()( top )
    PrintWavePass()( top )
    SimpleTickPass()( top )
    LineTraceParamPass()( top )
    top.lock_in_simulation()

class AutoTickSimPass( BasePass ):
  def __call__( s, top ):
    top.elaborate()
    GenDAGPass()( top )
    WrapGreenletPass()( top )
<<<<<<< HEAD
    CLLineTracePass()( top )
    OpenLoopCLPass()( top )
    top.lock_in_simulation()
=======
    OpenLoopCLPass(), # Inject this pass to build infrastructure
    top.lock_in_simulation()
>>>>>>> 85ba8be1
<|MERGE_RESOLUTION|>--- conflicted
+++ resolved
@@ -50,11 +50,5 @@
     top.elaborate()
     GenDAGPass()( top )
     WrapGreenletPass()( top )
-<<<<<<< HEAD
-    CLLineTracePass()( top )
     OpenLoopCLPass()( top )
     top.lock_in_simulation()
-=======
-    OpenLoopCLPass(), # Inject this pass to build infrastructure
-    top.lock_in_simulation()
->>>>>>> 85ba8be1

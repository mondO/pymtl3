#=========================================================================
# DynamicSchedulePass_test.py
#=========================================================================
#
# Author : Shunning Jiang
# Date   : Apr 19, 2019

from pymtl3.datatypes import Bits32
from pymtl3.dsl import *
from pymtl3.dsl.errors import UpblkCyclicError
from pymtl3.passes.DynamicSchedulePass import DynamicSchedulePass
from pymtl3.passes.GenDAGPass import GenDAGPass
from pymtl3.passes.SimpleSchedulePass import SimpleSchedulePass
from pymtl3.passes.SimpleTickPass import SimpleTickPass


def _test_model( cls ):
  A = cls()
  A.elaborate()
  A.apply( GenDAGPass() )
  A.apply( DynamicSchedulePass() )
  A.apply( SimpleTickPass() )
  A.lock_in_simulation()

  T = 0
  while T < 5:
    A.tick()
    print(A.line_trace())
    T += 1
  return A

def test_false_cyclic_dependency():

  class Top(Component):

    def construct( s ):
      s.a = Wire(int)
      s.b = Wire(int)
      s.c = Wire(int)
      s.d = Wire(int)
      s.e = Wire(int)
      s.f = Wire(int)
      s.g = Wire(int)
      s.h = Wire(int)
      s.i = Wire(int)
      s.j = Wire(int)

      @s.update
      def up1():
        s.a = 10 + s.i
        s.b = s.d + 1

      @s.update
      def up2():
        s.c = s.a + 1
        s.e = s.d + 1

      @s.update
      def up3():
        s.d = s.c + 1
        print("up3 prints out d =", s.d)

      @s.update
      def up4():
        s.f = s.d + 1

      @s.update
      def up5():
        s.g = s.c + 1
        s.h = s.j + 1
        print("up5 prints out h =", s.h)

      @s.update
      def up6():
        s.i = s.i + 1

      @s.update
      def up7():
        s.j = s.g + 1

    def done( s ):
      return True

    def line_trace( s ):
      return "a {} | b {} | c {} | d {} | e {} | f {} | g {} | h {} | i {} | j {}" \
              .format( s.a, s.b, s.c, s.d, s.e, s.f, s.g, s.h, s.i, s.j )

  _test_model( Top )

def test_combinational_loop():

  class Top(Component):

    def construct( s ):
      s.a = Wire(int)
      s.b = Wire(int)
      s.c = Wire(int)
      s.d = Wire(int)

      @s.update
      def up1():
        s.b = s.d + 1

      @s.update
      def up2():
        s.c = s.b + 1

      @s.update
      def up3():
        s.d = s.c + 1
        print("up3 prints out d =", s.d)

    def done( s ):
      return True

    def line_trace( s ):
      return "a {} | b {} | c {} | d {}" \
              .format( s.a, s.b, s.c, s.d )

  try:
    _test_model( Top )
  except UpblkCyclicError as e:
    print("{} is thrown\n{}".format( e.__class__.__name__, e ))
    return
  raise Exception("Should've thrown UpblkCyclicError.")

def test_very_deep_dag():

  class Inner(Component):
    def construct( s ):
      s.in_ = InPort(int)
      s.out = OutPort(int)

      @s.update
      def up():
        s.out = s.in_ + 1

    def done( s ):
      return True

    def line_trace( s ):
      return "{} > {}".format( s.a, s.b, s.c, s.d )

  class Top(Component):
    def construct( s, N=2000 ):
      s.inners = [ Inner() for i in range(N) ]
      for i in range(N-1):
        s.inners[i].out //= s.inners[i+1].in_

    def done( s ):
      return True
    def line_trace( s ):
      return ""

  _test_model( Top )

<<<<<<< HEAD
def test_sequential_break_loop():

  class Top(Component):

    def construct( s ):
      s.b = Wire( Bits32 )
      s.c = Wire( Bits32 )

      @s.update
      def up1():
        s.b = s.c + 1

      @s.update_ff
      def up2():
        if s.reset:
          s.c <<= 0
        else:
          s.c <<= s.b + 1

    def done( s ):
      return True

    def line_trace( s ):
      return "b {} | c {}" \
              .format( s.b, s.c )

  A = _test_model( Top )
  assert A.c > 5, "Is the sequential behavior actually captured?"
=======
def test_connect_slice_int():

  class Top( Component ):
    def construct( s ):
      from pymtl3.datatypes import Bits8, Bits32
      s.y = OutPort( Bits8 )
      s.x = Wire( Bits32 )

      s.y //= s.x[0:8]
      @s.update
      def sx():
        s.x = 10 # Except

  try:
    _test_model( Top )
  except TypeError as e:
    assert str(e).startswith( "'int' object is not subscriptable" )
    return
  raise Exception("Should've thrown TypeError: 'int' object is not subscriptable")
>>>>>>> cd2f3d3f
<|MERGE_RESOLUTION|>--- conflicted
+++ resolved
@@ -154,7 +154,6 @@
 
   _test_model( Top )
 
-<<<<<<< HEAD
 def test_sequential_break_loop():
 
   class Top(Component):
@@ -183,7 +182,7 @@
 
   A = _test_model( Top )
   assert A.c > 5, "Is the sequential behavior actually captured?"
-=======
+
 def test_connect_slice_int():
 
   class Top( Component ):
@@ -202,5 +201,4 @@
   except TypeError as e:
     assert str(e).startswith( "'int' object is not subscriptable" )
     return
-  raise Exception("Should've thrown TypeError: 'int' object is not subscriptable")
->>>>>>> cd2f3d3f
+  raise Exception("Should've thrown TypeError: 'int' object is not subscriptable")
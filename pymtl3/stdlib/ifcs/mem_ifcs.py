"""
#=========================================================================
# MemIfcs
#=========================================================================
#
# Author: Shunning Jiang
# Date  : May 18, 2019
"""
from greenlet import greenlet

from pymtl3 import *
from pymtl3.stdlib.connects import connect_pairs

from .MemMsg import MemMsgType, mk_mem_msg
from .SendRecvIfc import RecvCL2SendRTL, RecvIfcRTL, RecvRTL2SendCL, SendIfcRTL


class MemMasterIfcFL( Interface ):
  def construct( s ):
    s.read  = CallerIfcFL()
    s.write = CallerIfcFL()
    s.amo   = CallerIfcFL()

  def connect( s, other, parent ):
    if isinstance( other, MemMinionIfcCL ):
      m = MemIfcFL2CLAdapter( other.ReqType, other.RespType )

      if hasattr( parent, "MemIfcFL2CL_count" ):
        count = parent.MemIfcFL2CL_count
        setattr( parent, "MemIfcFL2CL_" + str( count ), m )
      else:
        parent.MemIfcFL2CL_count = 0
        parent.MemIfcFL2CL_0 = m

      connect_pairs(
        s,       m.left,
        m.right, other,
      )
      parent.MemIfcFL2CL_count += 1
      return True

    elif isinstance( other, MemMinionIfcRTL ):
      m = MemIfcFL2RTLAdapter( other.ReqType, other.RespType )

      if hasattr( parent, "MemIfcFL2RTL_count" ):
        count = parent.MemIfcFL2RTL_count
        setattr( parent, "MemIfcFL2RTL_" + str( count ), m )
      else:
        parent.MemIfcFL2RTL_count = 0
        parent.MemIfcFL2RTL_0 = m

      connect_pairs(
        s,       m.left,
        m.right, other,
      )
      parent.MemIfcFL2RTL_count += 1
      return True

    return False

class MemMinionIfcFL( Interface ):
  def construct( s, read=None, write=None, amo=None ):
<<<<<<< HEAD
    s.read  = read
    s.write = write
    s.amo   = amo
=======
    s.read  = CalleeIfcFL( method=read )
    s.write = CalleeIfcFL( method=write )
    s.amo   = CalleeIfcFL( method=amo )
>>>>>>> df62d135

  def connect( s, other, parent ):
    if isinstance( other, MemMasterIfcCL ):
      m = MemIfcCL2FLAdapter( other.ReqType, other.RespType )

      if hasattr( parent, "MemIfcCL2FL_count" ):
        count = parent.MemIfcCL2FL_count
        setattr( parent, "MemIfcCL2FL_" + str( count ), m )
      else:
        parent.MemIfcCL2FL_count = 0
        parent.MemIfcCL2FL_0 = m

      connect_pairs(
        other,   m.left,
        m.right, other,
      )
      parent.MemIfcCL2FL_count += 1
      return True

    elif isinstance( other, MemMasterIfcRTL ):
      m = MemIfcRTL2FLAdapter( other.ReqType, other.RespType )

      if hasattr( parent, "MemIfcRTL2FL_count" ):
        count = parent.MemIfcRTL2FL_count
        setattr( parent, "MemIfcRTL2FL_" + str( count ), m )
      else:
        parent.MemIfcRTL2FL_count = 0
        parent.MemIfcRTL2FL_0 = m

      connect_pairs(
        other,   m.left,
        m.right, s,
      )
      parent.MemIfcRTL2FL_count += 1
      return True

    return False

class MemMasterIfcCL( Interface ):
<<<<<<< HEAD
  def construct( s, req_class, resp_class, resp=None, resp_rdy=None ):
    s.req_class  = req_class
    s.resp_class = resp_class
    s.req  = CallerIfcCL( req_class )
    s.resp = CalleeIfcCL( resp_class, resp, resp_rdy )
=======
  def construct( s, ReqType, RespType, resp=None, resp_rdy=None ):
    s.ReqType  = ReqType
    s.RespType = RespType
    s.req  = CallerIfcCL( Type=ReqType )
    s.resp = CalleeIfcCL( Type=RespType, method=resp, rdy=resp_rdy )
>>>>>>> df62d135

  def line_trace( s ):
    return "{} > {}".format( s.req, s.resp )

  def connect( s, other, parent ):
    if isinstance( other, MemMinionIfcCL ):
      assert s.ReqType is other.ReqType and s.RespType is other.RespType
    return False

class MemMinionIfcCL( Interface ):
<<<<<<< HEAD
  def construct( s, req_class, resp_class, req=None, req_rdy=None ):
    s.req_class  = req_class
    s.resp_class = resp_class
    s.req  = CalleeIfcCL( req_class, req, req_rdy )
    s.resp = CallerIfcCL( resp_class )
=======
  def construct( s, ReqType, RespType, req=None, req_rdy=None ):
    s.ReqType  = ReqType
    s.RespType = RespType
    s.req  = CalleeIfcCL( Type=ReqType, method=req, rdy=req_rdy )
    s.resp = CallerIfcCL( Type=RespType )
>>>>>>> df62d135

  def line_trace( s ):
    return "{} > {}".format( s.req, s.resp )

class MemMasterIfcRTL( Interface ):

  def construct( s, ReqType, RespType ):
    s.ReqType  = ReqType
    s.RespType = RespType
    s.req  = SendIfcRTL( ReqType  )
    s.resp = RecvIfcRTL( RespType )

  def __str__( s ):
    return "{},{}".format( s.req, s.resp )

class MemMinionIfcRTL( Interface ):
  def construct( s, ReqType, RespType ):
    s.ReqType  = ReqType
    s.RespType = RespType
    s.req  = RecvIfcRTL( ReqType  )
    s.resp = SendIfcRTL( RespType )

  def __str__( s ):
    return "{},{}".format( s.req, s.resp )

class MemIfcCL2FLAdapter( Component ):

  def recv_rdy( s ):
    return s.entry is None

  def recv( s, msg ):
    assert s.entry is None
    s.entry = msg

  def construct( s, ReqType, RespType ):
    s.left  = MemMinionIfcCL( ReqType, RespType, s.recv, s.recv_rdy )
    s.right = MemMasterIfcFL()
    s.entry = None

    @s.update
    def up_memifc_cl_fl_blk():

      if s.entry is not None and s.left.resp.rdy():

        # Dequeue memory request message

        req     = s.entry
        s.entry = None

        len_ = int(req.len)
        if not len_: len_ = ReqType.data_nbits >> 3

        if   req.type_ == MemMsgType.READ:
          resp = RespType( req.type_, req.opaque, 0, req.len,
                             s.right.read( req.addr, len_ ) )

        elif req.type_ == MemMsgType.WRITE:
          s.right.write( req.addr, len_, req.data )
          # FIXME do we really set len=0 in response when doing subword wr?
          # resp = RespTypees( req.type_, req.opaque, 0, req.len, 0 )
          resp = RespType( req.type_, req.opaque, 0, 0, 0 )

        else: # AMOS
          resp = RespType( req.type_, req.opaque, 0, req.len,
             s.right.amo( req.type_, req.addr, len_, req.data ) )

        s.left.resp( resp )

    s.add_constraints(
      M(s.left.req) < U(up_memifc_cl_fl_blk), # bypass behavior
    )

class MemIfcFL2CLAdapter( Component ):

  def read( s, addr, nbytes ):

    # TODO refactor this greenlet stuff into some utility API
    while not s.right.req.rdy():
      greenlet.getcurrent().parent.switch(0)

    s.right.req( s.ReqType( MemMsgType.READ, 0, addr, nbytes ) )

    while s.entry is None:
      greenlet.getcurrent().parent.switch(0)

    ret = s.entry.data
    s.entry = None
    return ret

  def write( s, addr, nbytes, data ):

    while not s.right.req.rdy():
      greenlet.getcurrent().parent.switch(0)

    s.right.req( s.ReqType( MemMsgType.WRITE, 0, addr, nbytes, data ) )

    while s.entry is None:
      greenlet.getcurrent().parent.switch(0)

    s.entry = None

  def amo( s, amo, addr, nbytes, data ):

    while not s.right.req.rdy():
      greenlet.getcurrent().parent.switch(0)

    s.right.req( s.ReqType( amo, 0, addr, nbytes ) )

    while s.entry is None:
      greenlet.getcurrent().parent.switch(0)

    ret = s.entry.data
    s.entry = None
    return ret

  def recv_rdy( s ):
    return s.entry is None

  def recv( s, msg ):
    assert s.entry is None
    s.entry = msg

  def construct( s, ReqType, RespType ):
    s.entry = None # store response

    s.ReqType  = ReqType
    s.RespType = RespType

    s.left  = MemMinionIfcFL( read=s.read, write=s.write, amo=s.amo )
    s.right = MemMasterIfcCL( ReqType, RespType, s.recv, s.recv_rdy )

    s.add_constraints(
      M(s.left.read)  == M(s.right.req),
      M(s.left.write) == M(s.right.req),
      M(s.left.amo)   == M(s.right.req),
      M(s.left.read)  >  M(s.right.resp), # Comb behavior
      M(s.left.write) >  M(s.right.resp), # Comb behavior
      M(s.left.amo)   >  M(s.right.resp), # Comb behavior
    )

#-------------------------------------------------------------------------
# RTL/FL adapters
#-------------------------------------------------------------------------

class MemIfcRTL2FLAdapter( Component ):

  def construct( s, ReqType, RespType ):
    s.left  = MemMinionIfcRTL( ReqType, RespType )
    s.right = MemMasterIfcFL()

    @s.update
    def up_memifc_rtl_fl_blk():

      if s.left.req.en and s.left.resp.rdy:

        if s.left.req.msg.type_ == MemMsgType.READ:
          resp = RespType( s.left.req.msg.type_, s.right.read( s.left.req.msg.addr ) )

        elif s.left.req.msg.type_ == MemMsgType.WRITE:
          s.right.write( s.left.req.msg.addr, s.left.req.msg.data )
          resp = RespType( s.left.req.msg.type_, 0 )

        else: # AMOs
          resp = RespType( req.type_, req.opaque, 0, req.len,
             s.right.amo( req.type_, req.addr, len_, req.data ) )

        s.left.resp.en  = Bits1(1)
        s.left.resp.msg = resp

    @s.update
    def up_memifc_rtl_fl_rdy():
      s.left.req.rdy = s.left.resp.rdy

class MemIfcFL2RTLAdapter( Component ):

  def construct( s, ReqType, RespType ):
    s.left  = MemMinionIfcFL ()
    s.right = MemMasterIfcRTL( ReqType, RespType )

    s.fl2cl       = MemIfcFL2CLAdapter( ReqType, RespType )
    s.req_cl2rtl  = RecvCL2SendRTL( ReqType )
    s.resp_rtl2cl = RecvRTL2SendCL( RespType)
    connect( s.left, s.fl2cl.left )
    connect_pairs(
      s.fl2cl.right.req, s.req_cl2rtl.recv,
      s.req_cl2rtl.send, s.right.req,
    )
    connect_pairs(
      s.fl2cl.right.resp, s.resp_rtl2cl.send,
      s.resp_rtl2cl.recv, s.right.resp,
    )<|MERGE_RESOLUTION|>--- conflicted
+++ resolved
@@ -60,15 +60,9 @@
 
 class MemMinionIfcFL( Interface ):
   def construct( s, read=None, write=None, amo=None ):
-<<<<<<< HEAD
-    s.read  = read
-    s.write = write
-    s.amo   = amo
-=======
     s.read  = CalleeIfcFL( method=read )
     s.write = CalleeIfcFL( method=write )
     s.amo   = CalleeIfcFL( method=amo )
->>>>>>> df62d135
 
   def connect( s, other, parent ):
     if isinstance( other, MemMasterIfcCL ):
@@ -108,19 +102,12 @@
     return False
 
 class MemMasterIfcCL( Interface ):
-<<<<<<< HEAD
-  def construct( s, req_class, resp_class, resp=None, resp_rdy=None ):
-    s.req_class  = req_class
-    s.resp_class = resp_class
-    s.req  = CallerIfcCL( req_class )
-    s.resp = CalleeIfcCL( resp_class, resp, resp_rdy )
-=======
+
   def construct( s, ReqType, RespType, resp=None, resp_rdy=None ):
     s.ReqType  = ReqType
     s.RespType = RespType
     s.req  = CallerIfcCL( Type=ReqType )
     s.resp = CalleeIfcCL( Type=RespType, method=resp, rdy=resp_rdy )
->>>>>>> df62d135
 
   def line_trace( s ):
     return "{} > {}".format( s.req, s.resp )
@@ -131,19 +118,12 @@
     return False
 
 class MemMinionIfcCL( Interface ):
-<<<<<<< HEAD
-  def construct( s, req_class, resp_class, req=None, req_rdy=None ):
-    s.req_class  = req_class
-    s.resp_class = resp_class
-    s.req  = CalleeIfcCL( req_class, req, req_rdy )
-    s.resp = CallerIfcCL( resp_class )
-=======
+
   def construct( s, ReqType, RespType, req=None, req_rdy=None ):
     s.ReqType  = ReqType
     s.RespType = RespType
     s.req  = CalleeIfcCL( Type=ReqType, method=req, rdy=req_rdy )
     s.resp = CallerIfcCL( Type=RespType )
->>>>>>> df62d135
 
   def line_trace( s ):
     return "{} > {}".format( s.req, s.resp )

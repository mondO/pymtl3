--- conflicted
+++ resolved
@@ -90,11 +90,7 @@
       connect( s.enq, s.send )
 
     else: # delay >= 1, pipe behavior
-<<<<<<< HEAD
-      s.enq = CalleeIfcCL( None, s.enq_pipe, s.enq_rdy_pipe )
-=======
       s.enq = CalleeIfcCL( Type=None, method=s.enq_pipe, rdy=s.enq_rdy_pipe )
->>>>>>> df62d135
       s.pipeline = deque( [None]*delay, maxlen=delay )
 
       @s.update

<<<<<<< HEAD
=======
from .DelayPipeCL import DelayPipeDeqCL as DelayPipeCL
>>>>>>> df62d135
from .queues import BypassQueueCL, NormalQueueCL, PipeQueueCL<|MERGE_RESOLUTION|>--- conflicted
+++ resolved
@@ -1,5 +1,2 @@
-<<<<<<< HEAD
-=======
 from .DelayPipeCL import DelayPipeDeqCL as DelayPipeCL
->>>>>>> df62d135
 from .queues import BypassQueueCL, NormalQueueCL, PipeQueueCL
from .datatypes import *
from .datatypes import _bitwidths
<<<<<<< HEAD
from .dsl.Component import Component
from .dsl.ComponentLevel3 import connect
from .dsl.ComponentLevel5 import method_port
from .dsl.ComponentLevel6 import non_blocking
from .dsl.ComponentLevel7 import blocking
from .dsl.Connectable import (
    CalleeIfcCL,
    CalleeIfcFL,
    CalleeIfcRTL,
    CalleePort,
    CallerIfcCL,
    CallerIfcFL,
    CallerIfcRTL,
    CallerPort,
    InPort,
    Interface,
    OutPort,
    Wire,
)
from .dsl.ConstraintTypes import RD, WR, M, U
from .passes.PassGroups import DynamicSim, SimpleSim, SimulationPass
=======
from .dsl import *
from .passes.PassGroups import SimulationPass
>>>>>>> 0dfe0b8c

__version__ = "0.5.2"

__all__ = [
  'U','M','RD','WR',
  'Wire', 'InPort', 'OutPort', 'Interface', 'CallerPort', 'CalleePort',
  'connect', 'method_port',
  'CalleeIfcRTL', 'CallerIfcRTL',
  'non_blocking', 'CalleeIfcCL', 'CallerIfcCL',
  'blocking', 'CalleeIfcFL', 'CallerIfcFL',

  'SimulationPass',
  'Component', 'Placeholder',

  'sext', 'zext', 'clog2', 'concat', 'reduce_and', 'reduce_or', 'reduce_xor',
  'mk_bits', 'Bits',
  'mk_bitstruct', 'bitstruct',
  'to_bits', 'get_nbits',
] + [ "Bits{}".format(x) for x in _bitwidths ] \
  + [ "b{}".format(x) for x in _bitwidths ]<|MERGE_RESOLUTION|>--- conflicted
+++ resolved
@@ -1,6 +1,5 @@
 from .datatypes import *
 from .datatypes import _bitwidths
-<<<<<<< HEAD
 from .dsl.Component import Component
 from .dsl.ComponentLevel3 import connect
 from .dsl.ComponentLevel5 import method_port
@@ -21,11 +20,7 @@
     Wire,
 )
 from .dsl.ConstraintTypes import RD, WR, M, U
-from .passes.PassGroups import DynamicSim, SimpleSim, SimulationPass
-=======
-from .dsl import *
 from .passes.PassGroups import SimulationPass
->>>>>>> 0dfe0b8c
 
 __version__ = "0.5.2"
 

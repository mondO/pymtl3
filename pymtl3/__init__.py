from .datatypes import *
from .datatypes import _bitwidths
<<<<<<< HEAD
from .dsl.Component import Component
from .dsl.ComponentLevel3 import connect
from .dsl.ComponentLevel5 import method_port
from .dsl.ComponentLevel6 import non_blocking
from .dsl.ComponentLevel7 import blocking
from .dsl.Connectable import (
    CalleeIfcCL,
    CalleeIfcFL,
    CalleeIfcRTL,
    CalleePort,
    CallerIfcCL,
    CallerIfcFL,
    CallerIfcRTL,
    CallerPort,
    InPort,
    Interface,
    OutPort,
    Wire,
)
from .dsl.ConstraintTypes import RD, WR, M, U
from .dsl.Placeholder import Placeholder
=======
from .dsl import *
from .passes import ImportConfigs, TracingConfigs
from .passes.backends.sverilog import ImportPass, TranslationImportPass
>>>>>>> 389f2387
from .passes.PassGroups import SimulationPass

__version__ = "0.5.4"

__all__ = [
  'U','M','RD','WR',
  'Wire', 'InPort', 'OutPort', 'Interface', 'CallerPort', 'CalleePort',
  'connect', 'method_port',
  'CalleeIfcRTL', 'CallerIfcRTL',
  'non_blocking', 'CalleeIfcCL', 'CallerIfcCL',
  'blocking', 'CalleeIfcFL', 'CallerIfcFL',

  'SimulationPass', 'TracingConfigs', 'TranslationImportPass', 'ImportPass',
  'Component', 'Placeholder',

  'sext', 'zext', 'clog2', 'concat', 'reduce_and', 'reduce_or', 'reduce_xor',
  'mk_bits', 'Bits',
  'mk_bitstruct', 'bitstruct',
  'to_bits', 'get_nbits',
] + [ "Bits{}".format(x) for x in _bitwidths ] \
  + [ "b{}".format(x) for x in _bitwidths ]<|MERGE_RESOLUTION|>--- conflicted
+++ resolved
@@ -1,6 +1,5 @@
 from .datatypes import *
 from .datatypes import _bitwidths
-<<<<<<< HEAD
 from .dsl.Component import Component
 from .dsl.ComponentLevel3 import connect
 from .dsl.ComponentLevel5 import method_port
@@ -22,11 +21,8 @@
 )
 from .dsl.ConstraintTypes import RD, WR, M, U
 from .dsl.Placeholder import Placeholder
-=======
-from .dsl import *
 from .passes import ImportConfigs, TracingConfigs
 from .passes.backends.sverilog import ImportPass, TranslationImportPass
->>>>>>> 389f2387
 from .passes.PassGroups import SimulationPass
 
 __version__ = "0.5.4"
